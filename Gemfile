source "https://rubygems.org"

gemspec

<<<<<<< HEAD
gem 'sqlite3', '~>1.3.8', :platforms => :ruby
=======
gem 'sqlite3', '~> 1.3.8', :platforms => :ruby
>>>>>>> 15222186

gem 'jruby-openssl', :platforms => :jruby
gem 'activerecord-jdbcsqlite3-adapter', :platforms => :jruby

gem 'rubysl', :platforms => :rbx
gem 'racc', :platforms => :rbx

gem 'pry'

# Hinting at development dependencies
# Prevents bundler from taking a long-time to resolve
group :development, :test do
  gem 'mime-types', '~> 1.16'
  gem 'builder'
  gem 'rubocop', require: false
end<|MERGE_RESOLUTION|>--- conflicted
+++ resolved
@@ -2,11 +2,7 @@
 
 gemspec
 
-<<<<<<< HEAD
-gem 'sqlite3', '~>1.3.8', :platforms => :ruby
-=======
 gem 'sqlite3', '~> 1.3.8', :platforms => :ruby
->>>>>>> 15222186
 
 gem 'jruby-openssl', :platforms => :jruby
 gem 'activerecord-jdbcsqlite3-adapter', :platforms => :jruby
