--- conflicted
+++ resolved
@@ -1,5 +1,4 @@
-<<<<<<< HEAD
-New in 4.3.0:
+4.3.0:
 
 * Improvement: Update aws-sdk and cucumber gem versions.
 * Improvement: Add `length` alias for `size` method in AbstractAdapter.
@@ -12,15 +11,12 @@
 * Ruby Versioning: Drop support for 1.9.3 (EOL'ed)
 * Rails Versioning: Drop support for 4.0.0 (EOL'ed)
 
-New in 4.2.2:
-=======
 4.2.3:
 
 * Fix dependency specifications (didn't work with Rails 4.1)
 * Fix paperclip tests in CI
 
 4.2.2:
->>>>>>> 15222186
 
 * Security fix: Fix a potential security issue with spoofing
 
