--- conflicted
+++ resolved
@@ -1,4 +1,3 @@
-<<<<<<< HEAD
 4.3.0:
 
 * Improvement: Update aws-sdk and cucumber gem versions.
@@ -11,12 +10,11 @@
 * Performance: Decrease Memory footprint
 * Ruby Versioning: Drop support for 1.9.3 (EOL'ed)
 * Rails Versioning: Drop support for 4.0.0 (EOL'ed)
-=======
+
 4.2.4:
 
 * Rollback backwards incompatible change, allowing paperclip to run on
   Ruby >= 1.9.2.
->>>>>>> da56c39c
 
 4.2.3:
 
