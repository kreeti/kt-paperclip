<<<<<<< HEAD
master:

* Improvement: Paperclip now supports aws-sdk v2 (@betesh, @davetchen, https://github.com/thoughtbot/paperclip/pull/1903)
    If your Gemfile contains aws-sdk (>= 2.0.0) and aws-sdk-v1, paperclip will use aws-sdk v2.
    With aws-sdk v2, S3 storage requires you to set the s3_region.  s3_region may be nested in s3_credentials, and (if not nested in s3_credentials) it may be a Proc.
=======
4.3.1 (9/9/2015):

* Backport of bugfix to `remove_column`, so it works in Rails 3 and 4
  c740fb171fe2f88c60b999d2a1c2122f2b8f43e9
* Fix GeometryParser regex for usage of '@>' flag
* `url` on a unpersisted record returns default_url
* spec deprecation warnings and failures
* README adjustments
>>>>>>> e7814861

4.3.0 (6/18/2015):

* Improvement: Update aws-sdk and cucumber gem versions.
* Improvement: Add `length` alias for `size` method in AbstractAdapter.
* Improvement: Removed some cruft
* Improvement: deep_merge! Attachment definitions
* Improvement: Switch to mimemagic gem for content-type detection
* Improvement: Allows multiple content types for spoof detector
* Bug Fix: Don't assume we have Rails.env if we have Rails
* Performance: Decrease Memory footprint
* Ruby Versioning: Drop support for 1.9.3 (EOL'ed)
* Rails Versioning: Drop support for 4.0.0 (EOL'ed)

4.2.4 (6/5/2015):

* Rollback backwards incompatible change, allowing paperclip to run on
  Ruby >= 1.9.2.

4.2.3:

* Fix dependency specifications (didn't work with Rails 4.1)
* Fix paperclip tests in CI

4.2.2:

* Security fix: Fix a potential security issue with spoofing

4.2.1:

* Improvement: Added `validate_media_type` options to allow/bypass spoof check
* Improvement: Added incremental backoff when AWS gives us a SlowDown error.
* Improvement: Stream downloads when usign aws-sdk.
* Improvement: Documentation fixes, includes Windows instructions.
* Improvement: Added pt-BR, zh-HK, zh-CN, zh-TW, and ja-JP locales.
* Improvement: Better escaping for characters in URLs
* Improvement: Honor `fog_credentials[:scheme]`
* Improvement: Also look for custom processors in lib/paperclip
* Improvement: id partitioning for string IDs works like integer id
* Improvement: Can pass options to DB adapters in migrations
* Improvement: Update expiring_url creation for later versions of fog
* Improvement: `path` can be a Proc in S3 attachments
* Test Fix: Improves speed and reliability of the specs
* Bug Fix: #original_filename= does not error when passed `nil`

4.2.0:

* Improvement: Converted test suite from test/unit to RSpec
* Improvement: Refactored Paperclip::Attachment#assign
* Improvement: Added Spanish and German locales
* Improvement: Required Validators accept validator subclasses
* Improvement: EXIF orientation checking can be turned off for performance
* Improvement: Documentation updates
* Improvement: Better #human_size method for AttachmentSizeValidators
* Bug Fix: Allow MIME-types with dots in them
* Improvement: Travis CI updates
* Improvement: Validators can take multiple messages
* Improvement: Per-style options for S3 storage
* Improvement: Allow `nil` geometry strings
* Improvement: Use `eager_load!`

4.1.1:

* Improvement: Add default translations for spoof validation
* Bug Fix: Don't check for spoofs if the file hasn't changed
* Bug Fix: Callback chain terminator is different in Rails 4.1, remove warnings
* Improvement: Fixed various Ruby warnings
* Bug Fix: Give bundler a hint, so it doesn't run forever on a fresh bundle
* Improvement: Documentation fixes
* Improvement: Allow travis-ci to finish-fast


4.1.0:

* Improvement: Add :content_type_mappings to correct for missing spoof types
* Improvement: Credit Egor Homakov with discovering the content_type spoof bug
* Improvement: Memoize calls to identify in the thumbnail processor
* Improvement: Make MIME type optional for Data URIs.
* Improvement: Add default format for styles

4.0.0:

* Security: Attachments are checked to make sure they're not pulling a fast one.
* Security: It is now *enforced* that every attachment has a file/mime validation.
* Bug Fix: Removed a call to IOAdapter#close that was causing issues.
* Improvement: Added bullets to the 3.5.3 list of changes. Very important.
* Improvement: Updated the copyright to 2014

3.5.3:

* Improvement: After three long, hard years... we know how to upgrade
* Bug Fix: #expiring_url returns 'missing' urls if nothing is attached
* Improvement: Lots of documentation fixes
* Improvement: Lots of fixes for Ruby warnings
* Improvement: Test the most appropriate Ruby/Rails comobinations on Travis
* Improvement: Delegate more IO methods through IOAdapters
* Improvement: Remove Rails 4 deprecations
* Improvement: Both S3's and Fog's #expiring_url can take a Time or Int
* Bug Fix: Both S3's and Fog's expiring_url respect style when missing the file
* Bug Fix: Timefiles will have a reasonable-length name. They're all MD5 hashes now
* Bug Fix: Don't delete files off S3 when reprocessing due to AWS inconsistencies
* Bug Fix: "swallow_stream" isn't thread dafe. Use :swallow_stderr
* Improvement: Regexps use \A and \Z instead of ^ and $
* Improvement: :s3_credentials can take a lambda as an argument
* Improvement: Search up the class heirarchy for attachments
* Improvement: deep_merge options instead of regular merge
* Bug Fix: Prevent file deletion on transaction rollback
* Test Improvement: Ensure more files are properly closed during tests
* Test Bug Fix: Return the gemfile's syntax to normal

3.5.2:

* Security: Force cocaine to at least 0.5.3 to include a security fix
* Improvement: Fixed some README exmaples
* Feature: Added HTTP URL Proxy Adapter, can assign string URLs as attachments
* Improvement: Put validation errors on the base attribute and the sub-attribute

3.5.1:

* Bug Fix: Returned the class-level `attachment_definitions` method for compatability.
* Improvement: Ensured compatability with Rails 4
* Improvement: Added Rails 4 to the Appraisals
* Bug Fix: #1296, where validations were generating errors
* Improvement: Specify MIT license in the gemspec

3.5.0:

* Feature: Handle Base64-encoded data URIs as uploads
* Feature: Add a FilenameCleaner class to allow custom filename sanitation
* Improvement: Satisfied Mocha deprecation warnings
* Bug Fix: Allow empty string to be submitted and ignored, as some forms do this
* Improvement: Make #expiring_url behavior consistent with #url
* Bug Fix: "Validate" attachments without invoking AR's validations
* Improvement: Various refactorings for a cleaner codebase
* Improvement: Be agnostic, use ActiveModel when appropriate
* Improvement: Add validation errors to the base attachment attribute
* Improvement: Handle errors in rake tasks
* Improvement: Largely refactor has_attached_file into a new class
* Improvement: Added Ruby 2.0.0 as a supported platform and removed 1.8.7
* Improvement: Fixed some incompatabilities in the test suite

3.4.2:

* Improvement: Use https for Gemfile urls
* Improvement: Updated and more correct documentation
* Improvement: Use the -optimize flag on animated GIFs
* Improvement: Remove the Gemfile.lock
* Improvement: Add #expiring_url as an alias for #url until the storage defines it
* Improvement: Remove path clash checking, as it's unnecessary
* Bug Fix: Do not rely on checking version numbers for aws-sdk

3.4.1:

* Improvement: Various documentation fixes and improvements
* Bug Fix: Clearing an attachment with `preserve_files` on should still clear the attachment
* Bug Fix: Instances are #changed? when a new file is assigned
* Bug Fix: Correctly deal with S3 styles when using a lambda
* Improvement: Accept and pass :credential_provider option to AWS-SDK
* Bug Fix: Sanitize original_filename more correctly in IO Adapters
* Improvement: s3_host_name can be a lambda
* Improvement: Cache some interpolations for speed
* Improvement: Update to latest cocaine
* Improvement: Update copyrights, various typos

3.4.0:

* Bug Fix: Allow UploadedFileAdapter to force the use of `file`
* Bug Fix: Close the file handle when dealing with URIs
* Bug Fix: Ensure files are closed for writing when we're done.
* Bug Fix: Fixed 'type' being nil on Windows 7 error.
* Bug Fix: Fixed nil access when no s3 headers are defined
* Bug Fix: Fixes auto_orientation
* Bug Fix: Prevent a missing method error when switching from aws_sdk to fog
* Bug Fix: Properly fail to process invalid attachments
* Bug Fix: Server-side encryption is specified correctly
* Bug Fix: fog_public returned to true by default
* Bug Fix: Check attachment paths for duplicates, not URLs
* Feature: Add Attachment#blank?
* Feature: Add support for blacklisting certain content_types
* Feature: Add support for style-specific s3 headers and meta data
* Feature: Allow only_process to be a lambda
* Feature: Allow setting of escape url as a default option
* Feature: Create :override_file_permissions option for filesystem attachments
* Improvement: Add Attachment#as_json
* Improvement: Evaluate lambdas for fog_file properties
* Improvement: Extract geometry parsing into factories
* Improvement: Fixed various typos
* Improvement: Refactored some tests
* Improvement: Reuse S3 connections

New In 3.3.1:

* Bug Fix: Moved Filesystem's copy_to_local_file to the right place.

3.3.0:

* Improvement: Upgrade cocaine to 0.4

3.2.0:

* Bug Fix: Use the new correct Amazon S3 encryption header.
* Bug Fix: The rake task respects the updated_at column.
* Bug Fix: Strip newline from content type.
* Feature: Fog file visibility can be specified per style.
* Feature: Automatically rotate images.
* Feature: Reduce class-oriented programming of the attachment definitions.

3.1.4:

* Bug Fix: Allow user to be able to set path without `:style` attribute and not raising an error.
  This is a regression introduced in 3.1.3, and that feature will be postponed to another minor
  release instead.
* Feature: Allow for URI Adapter as an optional paperclip io adapter.

3.1.3:

* Bug Fix: Copy empty attachment between instances is now working.
* Bug Fix: Correctly rescue Fog error.
* Bug Fix: Using default path and url options in Fog storage now work as expected.
* Bug Fix: `Attachment#s3_protocol` now returns a protocol without colon suffix.
* Feature: Paperclip will now raise an error if multiple styles are defined but no `:style`
  interpolation exists in `:path`.
* Feature: Add support for `#{attachment}_created_at` field
* Bug Fix: Paperclip now gracefully handles msising file command.
* Bug Fix: `StringIOAdapter` now accepts content type.

3.1.2:

* Bug Fix: #remove_attachment on 3.1.0 and 3.1.1 mistakenly trying to remove the column that has
  the same name as data type (such as :string, :datetime, :interger.) You're advised to update to
  Paperclip 3.1.2 as soon as possible.

3.1.1:

* Bug Fix: Paperclip will only load Paperclip::Schema only when Active Record is available.

3.1.0:

* Feature: Paperclip now support new migration syntax (sexy migration) that reads better:

      class AddAttachmentToUsers < ActiveRecord::Migration
        def self.up
          create_table :users do |t|
            t.attachment :avatar
          end
        end
      end

  Also, schema-definition level syntax has been added:

      add_attachment :users, :avatar
      remove_attachment :users, :avatar

* Feature: Migration now support Rails 3.2+ `change` method.
* API CHANGE: Old `t.has_attached_file` and `drop_attached_file` are now deprecated. You're advised
  to update your migration file before the next MAJOR version.
* Bug Fix: Tempfile now rewinded before generating fingerprint
* API CHANGE: Tempfiles are now unlinked after `after_flush_writes`

  If you need to interact with the generated tempfiles, please define an `after_flush_writes` method
  in your model. You'll be able to access files via `@queue_for_write` instance variable.

* Bug Fix: `:s3_protocol` can now be defined as either String or Symbol
* Bug Fix: Tempfiles are now rewinded before get passed into `after_flush_writes`
* Feature: Added expiring_url method to Fog Storage
* API CHANGE: Paperclip now tested against AWS::SDK 1.5.2 onward
* Bug Fix: Improved the output of the content_type validator so the actual failure is displayed
* Feature: Animated formats now identified using ImageMagick.
* Feature: AttachmentAdapter now support fetching attachment with specific style.
* Feature: Paperclip default options can now be configured in Rails.configuration.
* Feature: add Geometry#resize_to to calculate dimensions of new source.
* Bug Fix: Fixed a bug whereby a file type with multiple mime types but no official type would cause
  the best_content_type to throw an error on trying nil.content_type.
* Bug Fix: Fix problem when the gem cannot be installed on the system that has Asepsis installed.

3.0.4:

* Feature: Adds support for S3 scheme-less URL generation.

3.0.3:

* Bug Fix: ThumbnailProcessor now correctly detects and preserve animated GIF.
* Bug Fix: File extension is now preserved in generated Tempfile from adapter.
* Bug Fix: Uploading file with unicode file name now won't raise an error when
  logging in the AWS is turned on.
* Bug Fix: Task "paperclip:refresh:missing_styles" now work correctly.
* Bug Fix: Handle the case when :restricted_characters is nil.
* Bug Fix: Don't delete all the existing styles if we reprocess.
* Bug Fix: Content type is now ensured to not having a new line character.
* API CHANGE: Non-Rails usage should include Paperclip::Glue directly.

  `Paperclip::Railtie` was intended to be used with Ruby on Rails only. If you're
  using Paperclip without Rails, you should include `Paperclip::Glue` into
  `ActiveRecord::Base` instead of requiring `paperclip/railtie`:

      ActiveRecord::Base.send :include, Paperclip::Glue

* Bug Fix: AttachmentContentTypeValidator now allow you to specify :allow_blank/:allow_nil
* Bug Fix: Make sure content type always a String.
* Bug Fix: Fix attachment.reprocess! when using storage providers fog and s3.
* Bug Fix: Fix a problem with incorrect content_type detected with 'file' command for an empty file on Mac.

3.0.2:

* API CHANGE: Generated migration class name is now plural (AddAttachmentToUsers instead of AddAttachmentToUser)
* API CHANGE: Remove Rails plugin initialization code.
* API CHANGE: Explicitly require Ruby 1.9.2 in the Gemfile.
* Bug Fix: Fixes AWS::S3::Errors::RequestTimeout on Model#save.
* Bug Fix: Fix a problem when there's no logger specified.
* Bug Fix: Fix a problem when attaching Rack::Test::UploadedFile instance.

3.0.1:

* Feature: Introduce Paperlip IO adapter.
* Bug Fix: Regression in AttachmentContentTypeValidator has been fixed.
* API CHANGE: #to_file has been removed. Use the #copy_to_local_file method instead.

3.0.0:

* API CHANGE: Paperclip now requires at least Ruby on Rails version 3.0.0
* API CHANGE: The default :url and :path have changed. The new scheme avoids
  filesystem conflicts and scales to handle larger numbers of uploads.

  The easiest way to upgrade is to add an explicit :url and :path to your
  has_attached_file calls:

      has_attached_file :avatar,
        :path => ":rails_root/public/system/:attachment/:id/:style/:filename",
        :url => "/system/:attachment/:id/:style/:filename"

* Feature: Adding Rails 3 style validators, and adding `validates_attachment` method as a shorthand.
* Bug Fix: Paperclip's rake tasks now loading records in batch.
* Bug Fix: Attachment style name with leading number now not raising an error.
* Bug Fix: File given to S3 and Fog storage will now be rewinded after flush_write.
* Feature: You can now pass addional parameter to S3 expiring URL, such as :content_type.

2.7.0:

* Bug Fix: Checking the existence of a file on S3 handles all AWS errors.
* Bug Fix: Clear the fingerprint when removing an attachment.
* Bug Fix: Attachment size validation message reads more nicely now.
* Feature: Style names can be either symbols or strings.
* Compatibility: Support for ActiveSupport < 2.3.12.
* Compatibility: Support for Rails 3.2.

2.6.0:

* Bug Fix: Files are re-wound after reading.
* Feature: Remove Rails dependency from specs that need Paperclip.
* Feature: Validation matchers support conditionals.

2.5.2:

* Bug Fix: Can be installed on Windows.
* Feature: The Fog bucket name, authentication, and host can be determined at runtime via Proc.
* Feature: Special characters are replaced with underscores in #url and #path.

2.5.1:

* Feature: After we've computed the content type, pass it to Fog.
* Feature: S3 encryption with the new :s3_server_side_encryption option.
* Feature: Works without ActiveRecord, allowing for e.g. mongo backends.

2.5.0:

* Performance: Only connect to S3 when absolutely needed.
* Bug Fix: STI with cached classes respect new options.
* Bug Fix: conditional validations broke, and now work again.
* Feature: URL generation is now parameterized and can be changed with plugins or custom code.
* Feature: :convert_options and :source_file_options to control the ImageMagick processing.
* Performance: String geometry specifications now parse more quickly.
* Bug Fix: Handle files with question marks in the filename.
* Bug Fix: Don't raise an error when generating an expiring URL on an unassigned attachment.
* Bug Fix: The rake task runs over all instances of an ActiveRecord model, ignoring default scopes.
* Feature: DB migration has_attached_file and drop_attached_file methods.
* Bug Fix: Switch from AWS::S3 to AWS::SDK for the S3 backend.
* Bug Fix: URL generator uses '?' in the URL unless it already appears and there is no prior '='.
* Bug Fix: Always convert the content type to a string before stripping blanks.
* Feature: The :keep_old_files option preserves the files in storage even when the attachment is cleared or changed.
* Performance: Optimize Fog's public_url access by avoiding it when possible.
* Bug Fix: Avoid a runtime error when generating the ID partition for an unsaved attachment.
* Performance: Do not calculate the fingerprint if it is never persisted.
* Bug Fix: Process the :original style before all others, in case of a dependency.
* Feature: S3 headers can be set at runtime by passing a proc object as the value.
* Bug Fix: Generating missing attachment styles for a model which has had its attachment changed should not raise.
* Bug Fix: Do not collide with the built-in Ruby hashing method.<|MERGE_RESOLUTION|>--- conflicted
+++ resolved
@@ -1,10 +1,14 @@
-<<<<<<< HEAD
 master:
 
-* Improvement: Paperclip now supports aws-sdk v2 (@betesh, @davetchen, https://github.com/thoughtbot/paperclip/pull/1903)
-    If your Gemfile contains aws-sdk (>= 2.0.0) and aws-sdk-v1, paperclip will use aws-sdk v2.
-    With aws-sdk v2, S3 storage requires you to set the s3_region.  s3_region may be nested in s3_credentials, and (if not nested in s3_credentials) it may be a Proc.
-=======
+* Improvement: Paperclip now supports aws-sdk v2
+  @betesh, @davetchen,
+  https://github.com/thoughtbot/paperclip/pull/1903
+
+  If your Gemfile contains aws-sdk (>= 2.0.0) and aws-sdk-v1, paperclip will use
+  aws-sdk v2. With aws-sdk v2, S3 storage requires you to set the s3_region.
+  s3_region may be nested in s3_credentials, and (if not nested in
+  s3_credentials) it may be a Proc.
+
 4.3.1 (9/9/2015):
 
 * Backport of bugfix to `remove_column`, so it works in Rails 3 and 4
@@ -13,7 +17,6 @@
 * `url` on a unpersisted record returns default_url
 * spec deprecation warnings and failures
 * README adjustments
->>>>>>> e7814861
 
 4.3.0 (6/18/2015):
 
