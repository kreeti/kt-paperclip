# Paperclip [![Build Status](https://secure.travis-ci.org/thoughtbot/paperclip.png?branch=master)](http://travis-ci.org/thoughtbot/paperclip)

Paperclip is intended as an easy file attachment library for ActiveRecord. The
intent behind it was to keep setup as easy as possible and to treat files as
much like other attributes as possible. This means they aren't saved to their
final locations on disk, nor are they deleted if set to nil, until
ActiveRecord::Base#save is called. It manages validations based on size and
presence, if required. It can transform its assigned image into thumbnails if
needed, and the prerequisites are as simple as installing ImageMagick (which,
for most modern Unix-based systems, is as easy as installing the right
packages). Attached files are saved to the filesystem and referenced in the
browser by an easily understandable specification, which has sensible and
useful defaults.

See the documentation for `has_attached_file` in Paperclip::ClassMethods for
more detailed options.

The complete [RDoc](http://rdoc.info/gems/paperclip) is online.

Requirements
------------

ImageMagick must be installed and Paperclip must have access to it. To ensure
that it does, on your command line, run `which convert` (one of the ImageMagick
utilities). This will give you the path where that utility is installed. For
example, it might return `/usr/local/bin/convert`.

Then, in your environment config file, let Paperclip know to look there by adding that
directory to its path.

In development mode, you might add this line to `config/environments/development.rb)`:

    Paperclip.options[:command_path] = "/usr/local/bin/"

If you're on Mac OSX, you'll want to run the following with Homebrew:

    brew install imagemagick

If you are dealing with pdf uploads or running the test suite, also run:

    brew install gs

Installation
------------

Paperclip is distributed as a gem, which is how it should be used in your app. It's
technically still installable as a plugin, but that's discouraged, as Rails plays
well with gems.

Include the gem in your Gemfile:

    gem "paperclip", "~> 2.3"

Or, if you don't use Bundler (though you probably should, even in Rails 2), with config.gem

    # In config/environment.rb
    ...
    Rails::Initializer.run do |config|
      ...
      config.gem "paperclip", :version => "~> 2.3"
      ...
    end

Quick Start
-----------

In your model:

    class User < ActiveRecord::Base
      has_attached_file :avatar, :styles => { :medium => "300x300>", :thumb => "100x100>" }
    end

In your migrations:

    class AddAvatarColumnsToUser < ActiveRecord::Migration
      def self.up
        add_column :users, :avatar_file_name,    :string
        add_column :users, :avatar_content_type, :string
        add_column :users, :avatar_file_size,    :integer
        add_column :users, :avatar_updated_at,   :datetime
      end

      def self.down
        remove_column :users, :avatar_file_name
        remove_column :users, :avatar_content_type
        remove_column :users, :avatar_file_size
        remove_column :users, :avatar_updated_at
      end
    end

In your edit and new views:

    <% form_for :user, @user, :url => user_path, :html => { :multipart => true } do |form| %>
      <%= form.file_field :avatar %>
    <% end %>

In your controller:

    def create
      @user = User.create( params[:user] )
    end

In your show view:

    <%= image_tag @user.avatar.url %>
    <%= image_tag @user.avatar.url(:medium) %>
    <%= image_tag @user.avatar.url(:thumb) %>

To detach a file, simply set the attribute to `nil`:

    @user.avatar = nil
    @user.save

Usage
-----

The basics of paperclip are quite simple: Declare that your model has an
attachment with the has_attached_file method, and give it a name. Paperclip
will wrap up up to four attributes (all prefixed with that attachment's name,
so you can have multiple attachments per model if you wish) and give them a
friendly front end. The attributes are `<attachment>_file_name`,
`<attachment>_file_size`, `<attachment>_content_type`, and `<attachment>_updated_at`.
Only `<attachment>_file_name` is required for paperclip to operate. More
information about the options to has_attached_file is available in the
documentation of Paperclip::ClassMethods.

Attachments can be validated with Paperclip's validation methods,
validates_attachment_presence, validates_attachment_content_type, and
validates_attachment_size.

Storage
-------

The files that are assigned as attachments are, by default, placed in the
directory specified by the :path option to has_attached_file. By default, this
location is ":rails_root/public/system/:attachment/:id/:style/:filename". This
location was chosen because on standard Capistrano deployments, the
public/system directory is symlinked to the app's shared directory, meaning it
will survive between deployments. For example, using that :path, you may have a
file at

    /data/myapp/releases/20081229172410/public/system/avatars/13/small/my_pic.png

_NOTE: This is a change from previous versions of Paperclip, but is overall a
safer choice for the default file store._

You may also choose to store your files using Amazon's S3 service. You can find
more information about S3 storage at the description for
Paperclip::Storage::S3.

Files on the local filesystem (and in the Rails app's public directory) will be
available to the internet at large. If you require access control, it's
possible to place your files in a different location. You will need to change
both the :path and :url options in order to make sure the files are unavailable
to the public. Both :path and :url allow the same set of interpolated
variables.

Post Processing
---------------

Paperclip supports an extensible selection of post-processors. When you define
a set of styles for an attachment, by default it is expected that those
"styles" are actually "thumbnails". However, you can do much more than just
thumbnail images. By defining a subclass of Paperclip::Processor, you can
perform any processing you want on the files that are attached. Any file in
your Rails app's lib/paperclip_processors directory is automatically loaded by
paperclip, allowing you to easily define custom processors. You can specify a
processor with the :processors option to has_attached_file:

    has_attached_file :scan, :styles => { :text => { :quality => :better } },
                             :processors => [:ocr]

This would load the hypothetical class Paperclip::Ocr, which would have the
hash "{ :quality => :better }" passed to it along with the uploaded file. For
more information about defining processors, see Paperclip::Processor.

The default processor is Paperclip::Thumbnail. For backwards compatability
reasons, you can pass a single geometry string or an array containing a
geometry and a format, which the file will be converted to, like so:

    has_attached_file :avatar, :styles => { :thumb => ["32x32#", :png] }

This will convert the "thumb" style to a 32x32 square in png format, regardless
of what was uploaded. If the format is not specified, it is kept the same (i.e.
jpgs will remain jpgs).

Multiple processors can be specified, and they will be invoked in the order
they are defined in the :processors array. Each successive processor will
be given the result of the previous processor's execution. All processors will
receive the same parameters, which are what you define in the :styles hash.
For example, assuming we had this definition:

    has_attached_file :scan, :styles => { :text => { :quality => :better } },
                             :processors => [:rotator, :ocr]

then both the :rotator processor and the :ocr processor would receive the
options "{ :quality => :better }". This parameter may not mean anything to one
or more or the processors, and they are expected to ignore it.

_NOTE: Because processors operate by turning the original attachment into the
styles, no processors will be run if there are no styles defined._

If you're interested in caching your thumbnail's width, height and size in the
database, take a look at the [paperclip-meta](https://github.com/y8/paperclip-meta) gem.

Also, if you're interesting to generate the thumbnail on-the-fly, you might want
to look into the [attachment_on_the_fly](https://github.com/drpentode/Attachment-on-the-Fly) gem.

Events
------

Before and after the Post Processing step, Paperclip calls back to the model
with a few callbacks, allowing the model to change or cancel the processing
step. The callbacks are `before_post_process` and `after_post_process` (which
are called before and after the processing of each attachment), and the
attachment-specific `before_<attachment>_post_process` and
`after_<attachment>_post_process`. The callbacks are intended to be as close to
normal ActiveRecord callbacks as possible, so if you return false (specifically
- returning nil is not the same) in a before_ filter, the post processing step
will halt. Returning false in an after_ filter will not halt anything, but you
can access the model and the attachment if necessary.

_NOTE: Post processing will not even *start* if the attachment is not valid
according to the validations. Your callbacks and processors will *only* be
called with valid attachments._

URI Obfuscation
---------------

Paperclip has an interpolation called `:hash` for obfuscating filenames of publicly-available files. For more on this feature read author's own explanation.

[https://github.com/thoughtbot/paperclip/pull/416](https://github.com/thoughtbot/paperclip/pull/416)

<<<<<<< HEAD
Deploy
------

Paperclip is aware of new attachment styles you have added in previous deploy. The only thing you should do after each deployment is to call:

    rake paperclip:refresh:missing_styles

It will store current attachment styles in `RAILS_ROOT/public/system/paperclip_attachments.yml` by default. You can change it by:

    Paperclip.registered_attachments_styles_path = '/tmp/config/paperclip_attachments.yml'

Here is an example for Capistrano:

    namespace :deploy do
      desc "build missing paperclip styles"
      task :build_missing_paperclip_styles, :roles => :app do
        run "cd #{release_path}; RAILS_ENV=production bundle exec rake paperclip:refresh:missing_styles"
      end
    end
    
    after("deploy:update_code", "deploy:build_missing_paperclip_styles")

Now you don't have to remember to refresh thumbnails in production everytime you add new style.
Unfortunately it does not work with dynamic styles:

    has_attached_file :avatar,
      :styles => lambda{ |attachment| attachment.instance.other == 'a' ? {:thumb => "50x50#"} : {:large => "400x400"} }

It just ignores them.

If you already have working app and don't want `rake paperclip:refresh:missing_styles` to refresh old pictures, you need to tell
Paperclip about existing styles. Simply create paperclip_attachments.yml file by hand. For example:

    class User < ActiveRecord::Base
      has_attached_file :avatar, :styles => {:thumb => 'x100', :croppable => '600x600>', :big => '1000x1000>'}
    end
  
    class Book < ActiveRecord::Base
      has_attached_file :cover, :styles => {:small => 'x100', :large => '1000x1000>'}
      has_attached_file :sample, :styles => {:thumb => 'x100'}
    end

Then in `RAILS_ROOT/public/system/paperclip_attachments.yml`:

    --- 
    :User: 
      :avatar: 
      - :thumb
      - :croppable
      - :big
    :Book: 
      :cover: 
      - :small
      - :large
      :sample: 
      - :thumb

=======
MD5 Checksum / Fingerprint
-------

A MD5 checksum of the original file assigned will be placed in the model if it
has an attribute named fingerprint.  Following the user model migration example
above, the migration would look like the following.

    class AddAvatarFingerprintColumnToUser < ActiveRecord::Migration
      def self.up
        add_column :users, :avatar_fingerprint, :string
      end

      def self.down
        remove_column :users, :avatar_fingerprint
      end
    end

Custom Attachment Processors
-------

Custom attachment processors can be implemented and their only requirement is
to inherit from `Paperclip::Processor` (see `lib/paperclip/processor.rb`).
For example, when `:styles` are specified for an image attachment, the
thumbnail processor (see `lib/paperclip/thumbnail.rb`) is loaded without having
to specify it as a `:processor` parameter to `has_attached_file`.  When any
other processor is defined it must be called out in the `:processors`
parameter if it is to be applied to the attachment.  The thumbnail processor
uses the imagemagick `convert` command to do the work of resizing image
thumbnails.  It would be easy to create a custom processor that watermarks
an image using imagemagick's `composite` command.  Following the
implementation pattern of the thumbnail processor would be a way to implement a
watermark processor.  All kinds of attachment processors can be created;
a few utility examples would be compression and encryption processors.


Dynamic Configuration
---------------------

Callable objects (labdas, Procs) can be used in a number of places for dynamic
configuration throughout Paperclip.  This strategy exists in a number of
components of the library but is most significant in the possibilities for
allowing custom styles and processors to be applied for specific model
instances, rather than applying defined styles and processors across all
instances.

Dynamic Styles:

Imagine a user model that had different styles based on the role of the user.
Perhaps some users are bosses (e.g. a User model instance responds to #boss?)
and merit a bigger avatar thumbnail than regular users. The configuration to
determine what style parameters are to be used based on the user role might
look as follows where a boss will receive a `300x300` thumbnail otherwise a
`100x100` thumbnail will be created.

    class User < ActiveRecord::Base
      has_attached_file :avatar, :styles => lambda { |attachment| { :thumb => (attachment.instance.boss? ? "300x300>" : "100x100>") }
    end

Dynamic Processors:

Another contrived example is a user model that is aware of which file processors
should be applied to it (beyond the implied `thumbnail` processor invoked when
`:styles` are defined). Perhaps we have a watermark processor available and it is
only used on the avatars of certain models.  The configuration for this might be
where the instance is queried for which processors should be applied to it.
Presumably some users might return `[:thumbnail, :watermark]` for its
processors, where a defined `watermark` processor is invoked after the
`thumbnail` processor already defined by Paperclip.

    class User < ActiveRecord::Base
      has_attached_file :avatar, :processors => lambda { |instance| instance.processors }
      attr_accessor :watermark
    end
>>>>>>> d00c04e3

Testing
-------

Paperclip provides rspec-compatible matchers for testing attachments. See the
documentation on [Paperclip::Shoulda::Matchers](http://rubydoc.info/gems/paperclip/Paperclip/Shoulda/Matchers)
for more information.

Contributing
------------

If you'd like to contribute a feature or bugfix: Thanks! To make sure your
fix/feature has a high chance of being included, please read the following
guidelines:

1. Ask on the mailing list[http://groups.google.com/group/paperclip-plugin], or
   post a new GitHub Issue[http://github.com/thoughtbot/paperclip/issues].
2. Make sure there are tests! We will not accept any patch that is not tested.
   It's a rare time when explicit tests aren't needed. If you have questions
   about writing tests for paperclip, please ask the mailing list.

Please see CONTRIBUTING.md for details.

Credits
-------

![thoughtbot](http://thoughtbot.com/images/tm/logo.png)

Paperclip is maintained and funded by [thoughtbot, inc](http://thoughtbot.com/community)

Thank you to all [the contributors](https://github.com/thoughtbot/paperclip/contributors)!

The names and logos for thoughtbot are trademarks of thoughtbot, inc.

License
-------

Paperclip is Copyright © 2008-2011 thoughtbot. It is free software, and may be redistributed under the terms specified in the MIT-LICENSE file.<|MERGE_RESOLUTION|>--- conflicted
+++ resolved
@@ -231,65 +231,6 @@
 
 [https://github.com/thoughtbot/paperclip/pull/416](https://github.com/thoughtbot/paperclip/pull/416)
 
-<<<<<<< HEAD
-Deploy
-------
-
-Paperclip is aware of new attachment styles you have added in previous deploy. The only thing you should do after each deployment is to call:
-
-    rake paperclip:refresh:missing_styles
-
-It will store current attachment styles in `RAILS_ROOT/public/system/paperclip_attachments.yml` by default. You can change it by:
-
-    Paperclip.registered_attachments_styles_path = '/tmp/config/paperclip_attachments.yml'
-
-Here is an example for Capistrano:
-
-    namespace :deploy do
-      desc "build missing paperclip styles"
-      task :build_missing_paperclip_styles, :roles => :app do
-        run "cd #{release_path}; RAILS_ENV=production bundle exec rake paperclip:refresh:missing_styles"
-      end
-    end
-    
-    after("deploy:update_code", "deploy:build_missing_paperclip_styles")
-
-Now you don't have to remember to refresh thumbnails in production everytime you add new style.
-Unfortunately it does not work with dynamic styles:
-
-    has_attached_file :avatar,
-      :styles => lambda{ |attachment| attachment.instance.other == 'a' ? {:thumb => "50x50#"} : {:large => "400x400"} }
-
-It just ignores them.
-
-If you already have working app and don't want `rake paperclip:refresh:missing_styles` to refresh old pictures, you need to tell
-Paperclip about existing styles. Simply create paperclip_attachments.yml file by hand. For example:
-
-    class User < ActiveRecord::Base
-      has_attached_file :avatar, :styles => {:thumb => 'x100', :croppable => '600x600>', :big => '1000x1000>'}
-    end
-  
-    class Book < ActiveRecord::Base
-      has_attached_file :cover, :styles => {:small => 'x100', :large => '1000x1000>'}
-      has_attached_file :sample, :styles => {:thumb => 'x100'}
-    end
-
-Then in `RAILS_ROOT/public/system/paperclip_attachments.yml`:
-
-    --- 
-    :User: 
-      :avatar: 
-      - :thumb
-      - :croppable
-      - :big
-    :Book: 
-      :cover: 
-      - :small
-      - :large
-      :sample: 
-      - :thumb
-
-=======
 MD5 Checksum / Fingerprint
 -------
 
@@ -363,7 +304,63 @@
       has_attached_file :avatar, :processors => lambda { |instance| instance.processors }
       attr_accessor :watermark
     end
->>>>>>> d00c04e3
+
+Deploy
+------
+
+Paperclip is aware of new attachment styles you have added in previous deploy. The only thing you should do after each deployment is to call:
+
+    rake paperclip:refresh:missing_styles
+
+It will store current attachment styles in `RAILS_ROOT/public/system/paperclip_attachments.yml` by default. You can change it by:
+
+    Paperclip.registered_attachments_styles_path = '/tmp/config/paperclip_attachments.yml'
+
+Here is an example for Capistrano:
+
+    namespace :deploy do
+      desc "build missing paperclip styles"
+      task :build_missing_paperclip_styles, :roles => :app do
+        run "cd #{release_path}; RAILS_ENV=production bundle exec rake paperclip:refresh:missing_styles"
+      end
+    end
+    
+    after("deploy:update_code", "deploy:build_missing_paperclip_styles")
+
+Now you don't have to remember to refresh thumbnails in production everytime you add new style.
+Unfortunately it does not work with dynamic styles:
+
+    has_attached_file :avatar,
+      :styles => lambda{ |attachment| attachment.instance.other == 'a' ? {:thumb => "50x50#"} : {:large => "400x400"} }
+
+It just ignores them.
+
+If you already have working app and don't want `rake paperclip:refresh:missing_styles` to refresh old pictures, you need to tell
+Paperclip about existing styles. Simply create paperclip_attachments.yml file by hand. For example:
+
+    class User < ActiveRecord::Base
+      has_attached_file :avatar, :styles => {:thumb => 'x100', :croppable => '600x600>', :big => '1000x1000>'}
+    end
+  
+    class Book < ActiveRecord::Base
+      has_attached_file :cover, :styles => {:small => 'x100', :large => '1000x1000>'}
+      has_attached_file :sample, :styles => {:thumb => 'x100'}
+    end
+
+Then in `RAILS_ROOT/public/system/paperclip_attachments.yml`:
+
+    --- 
+    :User: 
+      :avatar: 
+      - :thumb
+      - :croppable
+      - :big
+    :Book: 
+      :cover: 
+      - :small
+      - :large
+      :sample: 
+      - :thumb
 
 Testing
 -------
