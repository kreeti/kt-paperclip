--- conflicted
+++ resolved
@@ -153,11 +153,7 @@
             Proc.new do |style, attachment|
               permission  = (@s3_permissions[style.to_s.to_sym] || @s3_permissions[:default])
               permission  = permission.call(attachment, style) if permission.respond_to?(:call)
-<<<<<<< HEAD
-              (permission == DEFAULT_PERMISSION) ? 'http' : 'https'
-=======
-              (permission == :public_read) ? 'http'.freeze : 'https'.freeze
->>>>>>> f4710085
+              (permission == DEFAULT_PERMISSIONpublic_read) ? 'http'.freeze : 'https'.freeze
             end
           @s3_metadata = @options[:s3_metadata] || {}
           @s3_headers = {}
