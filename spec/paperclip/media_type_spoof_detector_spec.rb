require 'spec_helper'

describe Paperclip::MediaTypeSpoofDetector do
  it 'rejects a file that is named .html and identifies as PNG' do
    file = File.open(fixture_file("5k.png"))
    assert Paperclip::MediaTypeSpoofDetector.using(file, "5k.html").spoofed?
  end

  it 'does not reject a file that is named .jpg and identifies as PNG' do
    file = File.open(fixture_file("5k.png"))
    assert ! Paperclip::MediaTypeSpoofDetector.using(file, "5k.jpg").spoofed?
  end

  it 'does not reject a file that is named .html and identifies as HTML' do
    file = File.open(fixture_file("empty.html"))
    assert ! Paperclip::MediaTypeSpoofDetector.using(file, "empty.html").spoofed?
  end

  it 'does not reject a file that does not have a name' do
    file = File.open(fixture_file("empty.html"))
    assert ! Paperclip::MediaTypeSpoofDetector.using(file, "").spoofed?
  end

  it 'does not reject a file that does have an extension' do
    file = File.open(fixture_file("empty.html"))
    assert ! Paperclip::MediaTypeSpoofDetector.using(file, "data").spoofed?
  end

  it 'does not reject when the supplied file is an IOAdapter' do
    adapter = Paperclip.io_adapters.for(File.new(fixture_file("5k.png")))
    assert ! Paperclip::MediaTypeSpoofDetector.using(adapter, adapter.original_filename).spoofed?
  end

  it 'does not reject when the extension => content_type is in :content_type_mappings' do
    begin
      Paperclip.options[:content_type_mappings] = { pem: "text/plain" }
      file = Tempfile.open(["test", ".PEM"])
      file.puts "Certificate!"
      file.close
      adapter = Paperclip.io_adapters.for(File.new(file.path));
      assert ! Paperclip::MediaTypeSpoofDetector.using(adapter, adapter.original_filename).spoofed?
    ensure
      Paperclip.options[:content_type_mappings] = {}
    end
  end

<<<<<<< HEAD
  it "rejects a file if named .html and is as HTML, but we're told JPG" do
    file = File.open(fixture_file("empty.html"))
    assert Paperclip::MediaTypeSpoofDetector.using(file, "empty.html", "image/jpg").spoofed?
  end

  it "does not reject is content_type is empty but otherwise checks out" do
    file = File.open(fixture_file("empty.html"))
    assert ! Paperclip::MediaTypeSpoofDetector.using(file, "empty.html", "").spoofed?
=======
  it 'does allow array as :content_type_mappings' do
    begin
      Paperclip.options[:content_type_mappings] = {
        html: ['binary', 'text/html']
      }
      file = File.open(fixture_file('empty.html'))
      spoofed = Paperclip::MediaTypeSpoofDetector
                .using(file, 'empty.html').spoofed?
      assert !spoofed
    ensure
      Paperclip.options[:content_type_mappings] = {}
    end
>>>>>>> db1ebd13
  end
end<|MERGE_RESOLUTION|>--- conflicted
+++ resolved
@@ -44,7 +44,6 @@
     end
   end
 
-<<<<<<< HEAD
   it "rejects a file if named .html and is as HTML, but we're told JPG" do
     file = File.open(fixture_file("empty.html"))
     assert Paperclip::MediaTypeSpoofDetector.using(file, "empty.html", "image/jpg").spoofed?
@@ -53,7 +52,8 @@
   it "does not reject is content_type is empty but otherwise checks out" do
     file = File.open(fixture_file("empty.html"))
     assert ! Paperclip::MediaTypeSpoofDetector.using(file, "empty.html", "").spoofed?
-=======
+  end
+
   it 'does allow array as :content_type_mappings' do
     begin
       Paperclip.options[:content_type_mappings] = {
@@ -66,6 +66,5 @@
     ensure
       Paperclip.options[:content_type_mappings] = {}
     end
->>>>>>> db1ebd13
   end
 end